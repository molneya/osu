// Copyright (c) ppy Pty Ltd <contact@ppy.sh>. Licensed under the MIT Licence.
// See the LICENCE file in the repository root for full licence text.

using System;
using System.Collections.Generic;
using System.Linq;
using osu.Game.Rulesets.Difficulty.Preprocessing;
using osu.Game.Rulesets.Objects;
using osu.Game.Rulesets.Taiko.Objects;

namespace osu.Game.Rulesets.Taiko.Difficulty.Preprocessing
{
    /// <summary>
    /// Represents a single hit object in taiko difficulty calculation.
    /// </summary>
    public class TaikoDifficultyHitObject : DifficultyHitObject
    {
        /// <summary>
        /// The rhythm required to hit this hit object.
        /// </summary>
        public readonly TaikoDifficultyHitObjectRhythm Rhythm;

        public readonly TaikoDifficultyHitObjectColour Colour;

        /// <summary>
        /// The hit type of this hit object.
        /// </summary>
        public readonly HitType? HitType;

        /// <summary>
<<<<<<< HEAD
        /// The index of the object in the beatmap.
        /// </summary>
        public readonly int ObjectIndex;
=======
        /// Whether the object should carry a penalty due to being hittable using special techniques
        /// making it easier to do so.
        /// </summary>
        public bool StaminaCheese;
>>>>>>> 66a64674

        /// <summary>
        /// Creates a new difficulty hit object.
        /// </summary>
        /// <param name="hitObject">The gameplay <see cref="HitObject"/> associated with this difficulty object.</param>
        /// <param name="lastObject">The gameplay <see cref="HitObject"/> preceding <paramref name="hitObject"/>.</param>
        /// <param name="lastLastObject">The gameplay <see cref="HitObject"/> preceding <paramref name="lastObject"/>.</param>
        /// <param name="lastDifficulty">The <see cref="TaikoDifficultyHitObject"/> for <paramref name="lastObject"/>.</param>
        /// <param name="clockRate">The rate of the gameplay clock. Modified by speed-changing mods.</param>
<<<<<<< HEAD
        /// <param name="objectIndex">The index of the object in the beatmap.</param>
        public TaikoDifficultyHitObject(HitObject hitObject, HitObject lastObject, HitObject lastLastObject, TaikoDifficultyHitObject lastDifficulty, double clockRate, int objectIndex)
            : base(hitObject, lastObject, clockRate)
=======
        /// <param name="objects">The list of <see cref="DifficultyHitObject"/>s in the current beatmap.</param>
        /// /// <param name="position">The position of this <see cref="DifficultyHitObject"/> in the <paramref name="objects"/> list.</param>
        public TaikoDifficultyHitObject(HitObject hitObject, HitObject lastObject, HitObject lastLastObject, double clockRate, List<DifficultyHitObject> objects, int position)
            : base(hitObject, lastObject, clockRate, objects, position)
>>>>>>> 66a64674
        {
            var currentHit = hitObject as Hit;

            Rhythm = getClosestRhythm(lastObject, lastLastObject, clockRate);
            HitType = currentHit?.Type;
<<<<<<< HEAD
            ObjectIndex = objectIndex;

            // Need to be done after HitType is set.
            Colour = TaikoDifficultyHitObjectColour.GetInstanceFor(this, lastDifficulty);
=======
>>>>>>> 66a64674
        }

        /// <summary>
        /// List of most common rhythm changes in taiko maps.
        /// </summary>
        /// <remarks>
        /// The general guidelines for the values are:
        /// <list type="bullet">
        /// <item>rhythm changes with ratio closer to 1 (that are <i>not</i> 1) are harder to play,</item>
        /// <item>speeding up is <i>generally</i> harder than slowing down (with exceptions of rhythm changes requiring a hand switch).</item>
        /// </list>
        /// </remarks>
        private static readonly TaikoDifficultyHitObjectRhythm[] common_rhythms =
        {
            new TaikoDifficultyHitObjectRhythm(1, 1, 0.0),
            new TaikoDifficultyHitObjectRhythm(2, 1, 0.3),
            new TaikoDifficultyHitObjectRhythm(1, 2, 0.5),
            new TaikoDifficultyHitObjectRhythm(3, 1, 0.3),
            new TaikoDifficultyHitObjectRhythm(1, 3, 0.35),
            new TaikoDifficultyHitObjectRhythm(3, 2, 0.6), // purposefully higher (requires hand switch in full alternating gameplay style)
            new TaikoDifficultyHitObjectRhythm(2, 3, 0.4),
            new TaikoDifficultyHitObjectRhythm(5, 4, 0.5),
            new TaikoDifficultyHitObjectRhythm(4, 5, 0.7)
        };

        /// <summary>
        /// Returns the closest rhythm change from <see cref="common_rhythms"/> required to hit this object.
        /// </summary>
        /// <param name="lastObject">The gameplay <see cref="HitObject"/> preceding this one.</param>
        /// <param name="lastLastObject">The gameplay <see cref="HitObject"/> preceding <paramref name="lastObject"/>.</param>
        /// <param name="clockRate">The rate of the gameplay clock.</param>
        private TaikoDifficultyHitObjectRhythm getClosestRhythm(HitObject lastObject, HitObject lastLastObject, double clockRate)
        {
            double prevLength = (lastObject.StartTime - lastLastObject.StartTime) / clockRate;
            double ratio = DeltaTime / prevLength;

            return common_rhythms.OrderBy(x => Math.Abs(x.Ratio - ratio)).First();
        }
    }
}<|MERGE_RESOLUTION|>--- conflicted
+++ resolved
@@ -28,47 +28,24 @@
         public readonly HitType? HitType;
 
         /// <summary>
-<<<<<<< HEAD
-        /// The index of the object in the beatmap.
-        /// </summary>
-        public readonly int ObjectIndex;
-=======
-        /// Whether the object should carry a penalty due to being hittable using special techniques
-        /// making it easier to do so.
-        /// </summary>
-        public bool StaminaCheese;
->>>>>>> 66a64674
-
-        /// <summary>
         /// Creates a new difficulty hit object.
         /// </summary>
         /// <param name="hitObject">The gameplay <see cref="HitObject"/> associated with this difficulty object.</param>
         /// <param name="lastObject">The gameplay <see cref="HitObject"/> preceding <paramref name="hitObject"/>.</param>
         /// <param name="lastLastObject">The gameplay <see cref="HitObject"/> preceding <paramref name="lastObject"/>.</param>
-        /// <param name="lastDifficulty">The <see cref="TaikoDifficultyHitObject"/> for <paramref name="lastObject"/>.</param>
         /// <param name="clockRate">The rate of the gameplay clock. Modified by speed-changing mods.</param>
-<<<<<<< HEAD
-        /// <param name="objectIndex">The index of the object in the beatmap.</param>
-        public TaikoDifficultyHitObject(HitObject hitObject, HitObject lastObject, HitObject lastLastObject, TaikoDifficultyHitObject lastDifficulty, double clockRate, int objectIndex)
-            : base(hitObject, lastObject, clockRate)
-=======
         /// <param name="objects">The list of <see cref="DifficultyHitObject"/>s in the current beatmap.</param>
         /// /// <param name="position">The position of this <see cref="DifficultyHitObject"/> in the <paramref name="objects"/> list.</param>
         public TaikoDifficultyHitObject(HitObject hitObject, HitObject lastObject, HitObject lastLastObject, double clockRate, List<DifficultyHitObject> objects, int position)
             : base(hitObject, lastObject, clockRate, objects, position)
->>>>>>> 66a64674
         {
             var currentHit = hitObject as Hit;
 
             Rhythm = getClosestRhythm(lastObject, lastLastObject, clockRate);
             HitType = currentHit?.Type;
-<<<<<<< HEAD
-            ObjectIndex = objectIndex;
 
             // Need to be done after HitType is set.
-            Colour = TaikoDifficultyHitObjectColour.GetInstanceFor(this, lastDifficulty);
-=======
->>>>>>> 66a64674
+            Colour = TaikoDifficultyHitObjectColour.GetInstanceFor(this, (TaikoDifficultyHitObject) objects.LastOrDefault());
         }
 
         /// <summary>

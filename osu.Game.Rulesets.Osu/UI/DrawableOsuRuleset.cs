﻿// Copyright (c) ppy Pty Ltd <contact@ppy.sh>. Licensed under the MIT Licence.
// See the LICENCE file in the repository root for full licence text.

using System.Linq;
using osu.Framework.Input;
using osu.Game.Beatmaps;
using osu.Game.Input.Handlers;
using osu.Game.Replays;
using osu.Game.Rulesets.Objects.Drawables;
using osu.Game.Rulesets.Osu.Configuration;
using osu.Game.Rulesets.Osu.Objects;
using osu.Game.Rulesets.Osu.Objects.Drawables;
using osu.Game.Rulesets.Osu.Replays;
using osu.Game.Rulesets.Osu.Scoring;
using osu.Game.Rulesets.Scoring;
using osu.Game.Rulesets.UI;
using osu.Game.Screens.Play;

namespace osu.Game.Rulesets.Osu.UI
{
    public class DrawableOsuRuleset : DrawableRuleset<OsuHitObject>
    {
        protected new OsuRulesetConfigManager Config => (OsuRulesetConfigManager)base.Config;

        public DrawableOsuRuleset(Ruleset ruleset, WorkingBeatmap beatmap)
            : base(ruleset, beatmap)
        {
        }

        public override ScoreProcessor CreateScoreProcessor() => new OsuScoreProcessor(this);

        protected override Playfield CreatePlayfield() => new OsuPlayfield();

        protected override PassThroughInputManager CreateInputManager() => new OsuInputManager(Ruleset.RulesetInfo);

        protected override PlayfieldAdjustmentContainer CreatePlayfieldAdjustmentContainer() => new OsuPlayfieldAdjustmentContainer();

<<<<<<< HEAD
        protected override ResumeOverlay CreateResumeOverlay() => new OsuResumeOverlay();

        public override DrawableHitObject<OsuHitObject> GetVisualRepresentation(OsuHitObject h)
=======
        public override DrawableHitObject<OsuHitObject> CreateDrawableRepresentation(OsuHitObject h)
>>>>>>> a1fa497e
        {
            switch (h)
            {
                case HitCircle circle:
                    return new DrawableHitCircle(circle);
                case Slider slider:
                    return new DrawableSlider(slider);
                case Spinner spinner:
                    return new DrawableSpinner(spinner);
            }

            return null;
        }

        protected override ReplayInputHandler CreateReplayInputHandler(Replay replay) => new OsuFramedReplayInputHandler(replay);

        public override double GameplayStartTime
        {
            get
            {
                var first = (OsuHitObject)Objects.First();
                return first.StartTime - first.TimePreempt;
            }
        }
    }
}<|MERGE_RESOLUTION|>--- conflicted
+++ resolved
@@ -35,13 +35,9 @@
 
         protected override PlayfieldAdjustmentContainer CreatePlayfieldAdjustmentContainer() => new OsuPlayfieldAdjustmentContainer();
 
-<<<<<<< HEAD
         protected override ResumeOverlay CreateResumeOverlay() => new OsuResumeOverlay();
 
-        public override DrawableHitObject<OsuHitObject> GetVisualRepresentation(OsuHitObject h)
-=======
         public override DrawableHitObject<OsuHitObject> CreateDrawableRepresentation(OsuHitObject h)
->>>>>>> a1fa497e
         {
             switch (h)
             {

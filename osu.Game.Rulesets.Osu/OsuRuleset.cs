--- conflicted
+++ resolved
@@ -188,15 +188,12 @@
                         new OsuModSpinIn(),
                         new MultiMod(new OsuModGrow(), new OsuModDeflate()),
                         new MultiMod(new ModWindUp(), new ModWindDown()),
-<<<<<<< HEAD
-                        new OsuModAimAssist(),
-=======
                         new OsuModTraceable(),
                         new OsuModBarrelRoll(),
                         new OsuModApproachDifferent(),
                         new OsuModMuted(),
                         new OsuModNoScope(),
->>>>>>> 39650ce7
+                        new OsuModAimAssist(),
                     };
 
                 case ModType.System:

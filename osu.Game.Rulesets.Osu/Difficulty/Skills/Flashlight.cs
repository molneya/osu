--- conflicted
+++ resolved
@@ -62,11 +62,7 @@
                         smallDistNerf = Math.Min(1.0, jumpDistance / 75.0);
 
                     // We also want to nerf stacks so that only the first object of the stack is accounted for.
-<<<<<<< HEAD
-                    double stackNerf = Math.Min(1.0, (osuLoop.JumpDistance / scalingFactor) / 25.0);
-=======
-                    double stackNerf = Math.Min(1.0, (osuPrevious.LazyJumpDistance / scalingFactor) / 25.0);
->>>>>>> 488e1f85
+                    double stackNerf = Math.Min(1.0, (osuLoop.LazyJumpDistance / scalingFactor) / 25.0);
 
                     result += Math.Pow(0.8, i) * stackNerf * scalingFactor * jumpDistance / cumulativeStrainTime;
                 }

--- conflicted
+++ resolved
@@ -23,14 +23,9 @@
         protected override int HistoryLength => 2;
 
         private const double wide_angle_multiplier = 1.5;
-<<<<<<< HEAD
-        private const double acute_angle_multiplier = 1.5;
+        private const double acute_angle_multiplier = 2.0;
         private const double slider_multiplier = 1.5;
         private const double vel_change_multiplier = 0.75;
-=======
-        private const double acute_angle_multiplier = 2.0;
-        private const double slider_multiplier = 1.5;
->>>>>>> 7eb7d125
 
         private double currentStrain = 1;
 

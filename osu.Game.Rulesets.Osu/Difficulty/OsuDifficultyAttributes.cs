--- conflicted
+++ resolved
@@ -14,12 +14,6 @@
 {
     public class OsuDifficultyAttributes : DifficultyAttributes
     {
-<<<<<<< HEAD
-        public double AimStrain { get; set; }
-        public double SpeedStrain { get; set; }
-        public double SpeedNoteCount { get; set; }
-        public double FlashlightRating { get; set; }
-=======
         /// <summary>
         /// The difficulty corresponding to the aim skill.
         /// </summary>
@@ -31,6 +25,13 @@
         /// </summary>
         [JsonProperty("speed_difficulty")]
         public double SpeedDifficulty { get; set; }
+
+        /// <summary>
+        /// The number of clickable objects weighted by difficulty.
+        /// Related to <see cref="SpeedDifficulty"/>
+        /// </summary>
+        [JsonProperty("speed_note_count")]
+        public double SpeedNoteCount { get; set; }
 
         /// <summary>
         /// The difficulty corresponding to the flashlight skill.
@@ -53,7 +54,6 @@
         /// Rate-adjusting mods don't directly affect the approach rate difficulty value, but have a perceived effect as a result of adjusting audio timing.
         /// </remarks>
         [JsonProperty("approach_rate")]
->>>>>>> 9518e1db
         public double ApproachRate { get; set; }
 
         /// <summary>

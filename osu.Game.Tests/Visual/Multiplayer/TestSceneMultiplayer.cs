--- conflicted
+++ resolved
@@ -800,21 +800,12 @@
             });
 
             enterGameplay();
-
-<<<<<<< HEAD
-            AddStep("join other user", () => client.AddUser(new APIUser { Id = 1234 }));
-            AddStep("add item as other user", () => client.AddUserPlaylistItem(1234, new MultiplayerPlaylistItem(
+            AddStep("join other user", () => multiplayerClient.AddUser(new APIUser { Id = 1234 }));
+            AddStep("add item as other user", () => multiplayerClient.AddUserPlaylistItem(1234, new MultiplayerPlaylistItem(
                 new PlaylistItem(beatmaps.GetWorkingBeatmap(importedSet.Beatmaps.First(b => b.Ruleset.OnlineID == 0)).BeatmapInfo)
                 {
                     RulesetID = new OsuRuleset().RulesetInfo.OnlineID,
-                })));
-=======
-            AddStep("join other user", () => multiplayerClient.AddUser(new APIUser { Id = 1234 }));
-            AddStep("add item as other user", () => multiplayerClient.AddUserPlaylistItem(1234, new MultiplayerPlaylistItem(new PlaylistItem
-            {
-                BeatmapID = beatmaps.GetWorkingBeatmap(importedSet.Beatmaps.First(b => b.Ruleset.OnlineID == 0)).BeatmapInfo.OnlineID
-            })).WaitSafely());
->>>>>>> 74a0e002
+                })).WaitSafely());
 
             AddUntilStep("item arrived in playlist", () => multiplayerClient.Room?.Playlist.Count == 2);
 
@@ -840,20 +831,12 @@
 
             enterGameplay();
 
-<<<<<<< HEAD
-            AddStep("join other user", () => client.AddUser(new APIUser { Id = 1234 }));
-            AddStep("add item as other user", () => client.AddUserPlaylistItem(1234, new MultiplayerPlaylistItem(
+            AddStep("join other user", () => multiplayerClient.AddUser(new APIUser { Id = 1234 }));
+            AddStep("add item as other user", () => multiplayerClient.AddUserPlaylistItem(1234, new MultiplayerPlaylistItem(
                 new PlaylistItem(beatmaps.GetWorkingBeatmap(importedSet.Beatmaps.First(b => b.Ruleset.OnlineID == 0)).BeatmapInfo)
                 {
                     RulesetID = new OsuRuleset().RulesetInfo.OnlineID,
-                })));
-=======
-            AddStep("join other user", () => multiplayerClient.AddUser(new APIUser { Id = 1234 }));
-            AddStep("add item as other user", () => multiplayerClient.AddUserPlaylistItem(1234, new MultiplayerPlaylistItem(new PlaylistItem
-            {
-                BeatmapID = beatmaps.GetWorkingBeatmap(importedSet.Beatmaps.First(b => b.Ruleset.OnlineID == 0)).BeatmapInfo.OnlineID
-            })).WaitSafely());
->>>>>>> 74a0e002
+                })).WaitSafely());
 
             AddUntilStep("item arrived in playlist", () => multiplayerClient.Room?.Playlist.Count == 2);
 

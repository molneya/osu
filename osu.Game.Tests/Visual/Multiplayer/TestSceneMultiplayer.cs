--- conflicted
+++ resolved
@@ -30,11 +30,8 @@
 using osu.Game.Screens.OnlinePlay.Match;
 using osu.Game.Screens.OnlinePlay.Multiplayer;
 using osu.Game.Screens.OnlinePlay.Multiplayer.Match;
-<<<<<<< HEAD
+using osu.Game.Screens.OnlinePlay.Multiplayer.Match.Playlist;
 using osu.Game.Screens.OnlinePlay.Multiplayer.Spectate;
-=======
-using osu.Game.Screens.OnlinePlay.Multiplayer.Match.Playlist;
->>>>>>> 39e64237
 using osu.Game.Screens.Play;
 using osu.Game.Screens.Ranking;
 using osu.Game.Screens.Spectate;
@@ -660,11 +657,7 @@
         }
 
         [Test]
-<<<<<<< HEAD
         public void TestSpectatingStateResetOnBackButtonDuringGameplay()
-=======
-        public void TestItemAddedByOtherUserDuringGameplay()
->>>>>>> 39e64237
         {
             createRoom(() => new Room
             {
@@ -680,7 +673,6 @@
                 }
             });
 
-<<<<<<< HEAD
             AddStep("set spectating state", () => client.ChangeUserState(API.LocalUser.Value.OnlineID, MultiplayerUserState.Spectating));
             AddUntilStep("state set to spectating", () => client.LocalUser?.State == MultiplayerUserState.Spectating);
 
@@ -702,24 +694,6 @@
 
         [Test]
         public void TestSpectatingStateNotResetOnBackButtonOutsideOfGameplay()
-=======
-            enterGameplay();
-
-            AddStep("join other user", () => client.AddUser(new APIUser { Id = 1234 }));
-            AddStep("add item as other user", () => client.AddUserPlaylistItem(1234, new MultiplayerPlaylistItem(new PlaylistItem
-            {
-                BeatmapID = beatmaps.GetWorkingBeatmap(importedSet.Beatmaps.First(b => b.RulesetID == 0)).BeatmapInfo.OnlineID ?? -1
-            })));
-
-            AddUntilStep("item arrived in playlist", () => client.Room?.Playlist.Count == 2);
-
-            AddStep("exit gameplay as initial user", () => multiplayerScreenStack.MultiplayerScreen.MakeCurrent());
-            AddUntilStep("queue contains item", () => this.ChildrenOfType<MultiplayerQueueList>().Single().Items.Single().ID == 2);
-        }
-
-        [Test]
-        public void TestItemAddedAndDeletedByOtherUserDuringGameplay()
->>>>>>> 39e64237
         {
             createRoom(() => new Room
             {
@@ -735,7 +709,6 @@
                 }
             });
 
-<<<<<<< HEAD
             AddStep("set spectating state", () => client.ChangeUserState(API.LocalUser.Value.OnlineID, MultiplayerUserState.Spectating));
             AddUntilStep("state set to spectating", () => client.LocalUser?.State == MultiplayerUserState.Spectating);
 
@@ -756,7 +729,25 @@
             AddUntilStep("wait for return to match subscreen", () => multiplayerScreenStack.MultiplayerScreen.IsCurrentScreen());
             AddWaitStep("wait for possible state change", 5);
             AddUntilStep("user state is spectating", () => client.LocalUser?.State == MultiplayerUserState.Spectating);
-=======
+        }
+
+        [Test]
+        public void TestItemAddedByOtherUserDuringGameplay()
+        {
+            createRoom(() => new Room
+            {
+                Name = { Value = "Test Room" },
+                QueueMode = { Value = QueueMode.AllPlayers },
+                Playlist =
+                {
+                    new PlaylistItem
+                    {
+                        Beatmap = { Value = beatmaps.GetWorkingBeatmap(importedSet.Beatmaps.First(b => b.RulesetID == 0)).BeatmapInfo },
+                        Ruleset = { Value = new OsuRuleset().RulesetInfo },
+                    }
+                }
+            });
+
             enterGameplay();
 
             AddStep("join other user", () => client.AddUser(new APIUser { Id = 1234 }));
@@ -767,12 +758,42 @@
 
             AddUntilStep("item arrived in playlist", () => client.Room?.Playlist.Count == 2);
 
+            AddStep("exit gameplay as initial user", () => multiplayerScreenStack.MultiplayerScreen.MakeCurrent());
+            AddUntilStep("queue contains item", () => this.ChildrenOfType<MultiplayerQueueList>().Single().Items.Single().ID == 2);
+        }
+
+        [Test]
+        public void TestItemAddedAndDeletedByOtherUserDuringGameplay()
+        {
+            createRoom(() => new Room
+            {
+                Name = { Value = "Test Room" },
+                QueueMode = { Value = QueueMode.AllPlayers },
+                Playlist =
+                {
+                    new PlaylistItem
+                    {
+                        Beatmap = { Value = beatmaps.GetWorkingBeatmap(importedSet.Beatmaps.First(b => b.RulesetID == 0)).BeatmapInfo },
+                        Ruleset = { Value = new OsuRuleset().RulesetInfo },
+                    }
+                }
+            });
+
+            enterGameplay();
+
+            AddStep("join other user", () => client.AddUser(new APIUser { Id = 1234 }));
+            AddStep("add item as other user", () => client.AddUserPlaylistItem(1234, new MultiplayerPlaylistItem(new PlaylistItem
+            {
+                BeatmapID = beatmaps.GetWorkingBeatmap(importedSet.Beatmaps.First(b => b.RulesetID == 0)).BeatmapInfo.OnlineID ?? -1
+            })));
+
+            AddUntilStep("item arrived in playlist", () => client.Room?.Playlist.Count == 2);
+
             AddStep("delete item as other user", () => client.RemoveUserPlaylistItem(1234, 2));
             AddUntilStep("item removed from playlist", () => client.Room?.Playlist.Count == 1);
 
             AddStep("exit gameplay as initial user", () => multiplayerScreenStack.MultiplayerScreen.MakeCurrent());
             AddUntilStep("queue is empty", () => this.ChildrenOfType<MultiplayerQueueList>().Single().Items.Count == 0);
->>>>>>> 39e64237
         }
 
         private void enterGameplay()

// Copyright (c) ppy Pty Ltd <contact@ppy.sh>. Licensed under the MIT Licence.
// See the LICENCE file in the repository root for full licence text.

#nullable disable

using NUnit.Framework;
using osu.Framework.Allocation;
using osu.Framework.Graphics;
using osu.Framework.Testing;
using osu.Game.Beatmaps;
using osu.Game.Online.API;
using osu.Game.Online.Chat;
using osu.Game.Rulesets;
using osu.Game.Rulesets.Mods;
using osu.Game.Users;

namespace osu.Game.Tests.Visual.Online
{
    [HeadlessTest]
    public partial class TestSceneNowPlayingCommand : OsuTestScene
    {
        [Cached(typeof(IChannelPostTarget))]
        private PostTarget postTarget { get; set; }

        private DummyAPIAccess api => (DummyAPIAccess)API;

        public TestSceneNowPlayingCommand()
        {
            Add(postTarget = new PostTarget());
        }

        [Test]
        public void TestGenericActivity()
        {
            AddStep("Set activity", () => api.Activity.Value = new UserActivity.InLobby(null));

            AddStep("Run command", () => Add(new NowPlayingCommand()));

            AddAssert("Check correct response", () => postTarget.LastMessage.Contains("is listening"));
        }

        [Test]
        public void TestEditActivity()
        {
            AddStep("Set activity", () => api.Activity.Value = new UserActivity.Editing(new BeatmapInfo()));

            AddStep("Run command", () => Add(new NowPlayingCommand()));

            AddAssert("Check correct response", () => postTarget.LastMessage.Contains("is editing"));
        }

        [Test]
        public void TestPlayActivity()
        {
            AddStep("Set activity", () => api.Activity.Value = new UserActivity.InSoloGame(new BeatmapInfo(), new RulesetInfo()));

            AddStep("Run command", () => Add(new NowPlayingCommand()));

            AddAssert("Check correct response", () => postTarget.LastMessage.Contains("is playing"));
        }

        [TestCase(true)]
        [TestCase(false)]
        public void TestLinkPresence(bool hasOnlineId)
        {
            AddStep("Set activity", () => api.Activity.Value = new UserActivity.InLobby(null));

            AddStep("Set beatmap", () => Beatmap.Value = new DummyWorkingBeatmap(Audio, null)
            {
                BeatmapInfo = { OnlineID = hasOnlineId ? 1234 : -1 }
            });

            AddStep("Run command", () => Add(new NowPlayingCommand()));

            if (hasOnlineId)
                AddAssert("Check link presence", () => postTarget.LastMessage.Contains("/b/1234"));
            else
                AddAssert("Check link not present", () => !postTarget.LastMessage.Contains("https://"));
        }

<<<<<<< HEAD
        [Test]
        public void TestModPresence()
        {
            AddStep("Add Hidden mod", () => SelectedMods.Value = new[] { Ruleset.Value.CreateInstance().CreateMod<ModHidden>() });

            AddStep("Run command", () => Add(new NowPlayingCommand()));

            AddAssert("Check mod is present", () => postTarget.LastMessage.Contains("+Hidden"));
        }

        public class PostTarget : Component, IChannelPostTarget
=======
        public partial class PostTarget : Component, IChannelPostTarget
>>>>>>> 61bfd2f6
        {
            public void PostMessage(string text, bool isAction = false, Channel target = null)
            {
                LastMessage = text;
            }

            public string LastMessage { get; private set; }
        }
    }
}<|MERGE_RESOLUTION|>--- conflicted
+++ resolved
@@ -78,7 +78,6 @@
                 AddAssert("Check link not present", () => !postTarget.LastMessage.Contains("https://"));
         }
 
-<<<<<<< HEAD
         [Test]
         public void TestModPresence()
         {
@@ -89,10 +88,7 @@
             AddAssert("Check mod is present", () => postTarget.LastMessage.Contains("+Hidden"));
         }
 
-        public class PostTarget : Component, IChannelPostTarget
-=======
         public partial class PostTarget : Component, IChannelPostTarget
->>>>>>> 61bfd2f6
         {
             public void PostMessage(string text, bool isAction = false, Channel target = null)
             {

--- conflicted
+++ resolved
@@ -12,13 +12,8 @@
     {
         public new ManiaHitObject BaseObject => (ManiaHitObject)base.BaseObject;
 
-<<<<<<< HEAD
-        public ManiaDifficultyHitObject(HitObject hitObject, HitObject lastObject, double clockRate, List<DifficultyHitObject> objects, int position)
-            : base(hitObject, lastObject, clockRate, objects, position)
-=======
         public ManiaDifficultyHitObject(HitObject hitObject, HitObject lastObject, double clockRate, List<DifficultyHitObject> objects, int index)
             : base(hitObject, lastObject, clockRate, objects, index)
->>>>>>> 7ac8ba0a
         {
         }
     }

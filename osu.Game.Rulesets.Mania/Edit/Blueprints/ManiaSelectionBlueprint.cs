--- conflicted
+++ resolved
@@ -42,30 +42,6 @@
 
             Position = Parent.ToLocalSpace(HitObject.ToScreenSpace(Vector2.Zero));
         }
-<<<<<<< HEAD
-=======
-
-        public override void AdjustPosition(DragEvent dragEvent)
-        {
-            var objectParent = HitObject.Parent;
-
-            // Using the hitobject position is required since AdjustPosition can be invoked multiple times per frame
-            // without the position having been updated by the parenting ScrollingHitObjectContainer
-            HitObject.Y += dragEvent.Delta.Y;
-
-            float targetPosition;
-
-            // If we're scrolling downwards, a position of 0 is actually further away from the hit target
-            // so we need to flip the vertical coordinate in the hitobject container's space
-            if (scrollingInfo.Direction.Value == ScrollingDirection.Down)
-                targetPosition = -HitObject.Position.Y;
-            else
-                targetPosition = HitObject.Position.Y;
-
-            HitObject.HitObject.StartTime = scrollingInfo.Algorithm.TimeAt(targetPosition,
-                EditorClock.CurrentTime,
-                scrollingInfo.TimeRange.Value,
-                objectParent.DrawHeight);
         }
 
         public override void Show()
@@ -78,7 +54,5 @@
         {
             HitObject.AlwaysAlive = false;
             base.Hide();
-        }
->>>>>>> 5d6a438f
     }
 }
<Project>
  <PropertyGroup>
    <LangVersion>8.0</LangVersion>
    <OutputPath>bin\$(Configuration)</OutputPath>
    <WarningLevel>4</WarningLevel>
    <SchemaVersion>2.0</SchemaVersion>
    <BundleAssemblies>false</BundleAssemblies>
    <AotAssemblies>false</AotAssemblies>
    <OutputType>Library</OutputType>
    <FileAlignment>512</FileAlignment>
    <GenerateSerializationAssemblies>Off</GenerateSerializationAssemblies>
    <AndroidApplication>True</AndroidApplication>
    <AndroidHttpClientHandlerType>Xamarin.Android.Net.AndroidClientHandler</AndroidHttpClientHandlerType>
    <TargetFrameworkVersion>v10.0</TargetFrameworkVersion>
    <AndroidUseLatestPlatformSdk>false</AndroidUseLatestPlatformSdk>
    <AllowUnsafeBlocks>true</AllowUnsafeBlocks>
    <AndroidSupportedAbis>armeabi-v7a;x86;arm64-v8a</AndroidSupportedAbis>
    <AndroidEnableSGenConcurrent>true</AndroidEnableSGenConcurrent>
    <MandroidI18n>cjk,mideast,other,rare,west</MandroidI18n>
    <AndroidLinkMode>SdkOnly</AndroidLinkMode>
    <ErrorReport>prompt</ErrorReport>
  </PropertyGroup>
  <PropertyGroup Condition="'$(Configuration)' == 'Debug'">
    <DebugSymbols>True</DebugSymbols>
    <DebugType>portable</DebugType>
    <Optimize>False</Optimize>
    <DefineConstants>DEBUG;TRACE</DefineConstants>
    <AndroidManagedSymbols>false</AndroidManagedSymbols>
    <AndroidUseSharedRuntime>true</AndroidUseSharedRuntime>
    <EmbedAssembliesIntoApk>false</EmbedAssembliesIntoApk>
  </PropertyGroup>
  <PropertyGroup Condition="'$(Configuration)' == 'Release'">
    <DebugSymbols>false</DebugSymbols>
    <DebugType>None</DebugType>
    <Optimize>True</Optimize>
    <AndroidManagedSymbols>false</AndroidManagedSymbols>
    <AndroidUseSharedRuntime>False</AndroidUseSharedRuntime>
    <EmbedAssembliesIntoApk>true</EmbedAssembliesIntoApk>
  </PropertyGroup>
  <ItemGroup>
    <None Include="$(MSBuildThisFileDirectory)\osu.licenseheader">
      <Link>osu.licenseheader</Link>
    </None>
  </ItemGroup>
  <ItemGroup>
    <Reference Include="System" />
    <Reference Include="System.Net.Http" />
    <Reference Include="System.Xml" />
    <Reference Include="System.Core" />
    <Reference Include="Mono.Android" />
    <Reference Include="Java.Interop" />
  </ItemGroup>
  <ItemGroup>
<<<<<<< HEAD
    <PackageReference Include="ppy.osu.Game.Resources" Version="2020.904.0" />
    <PackageReference Include="ppy.osu.Framework.Android" Version="2020.1013.0" />
=======
    <PackageReference Include="ppy.osu.Game.Resources" Version="2020.1016.0" />
    <PackageReference Include="ppy.osu.Framework.Android" Version="2020.1009.0" />
>>>>>>> daa0a05d
  </ItemGroup>
</Project><|MERGE_RESOLUTION|>--- conflicted
+++ resolved
@@ -51,12 +51,7 @@
     <Reference Include="Java.Interop" />
   </ItemGroup>
   <ItemGroup>
-<<<<<<< HEAD
-    <PackageReference Include="ppy.osu.Game.Resources" Version="2020.904.0" />
+    <PackageReference Include="ppy.osu.Game.Resources" Version="2020.1016.0" />
     <PackageReference Include="ppy.osu.Framework.Android" Version="2020.1013.0" />
-=======
-    <PackageReference Include="ppy.osu.Game.Resources" Version="2020.1016.0" />
-    <PackageReference Include="ppy.osu.Framework.Android" Version="2020.1009.0" />
->>>>>>> daa0a05d
   </ItemGroup>
 </Project>
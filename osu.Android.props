<Project>
  <PropertyGroup>
    <LangVersion>8.0</LangVersion>
    <OutputPath>bin\$(Configuration)</OutputPath>
    <WarningLevel>4</WarningLevel>
    <SchemaVersion>2.0</SchemaVersion>
    <BundleAssemblies>false</BundleAssemblies>
    <AotAssemblies>false</AotAssemblies>
    <OutputType>Library</OutputType>
    <FileAlignment>512</FileAlignment>
    <GenerateSerializationAssemblies>Off</GenerateSerializationAssemblies>
    <AndroidApplication>True</AndroidApplication>
    <AndroidHttpClientHandlerType>Xamarin.Android.Net.AndroidClientHandler</AndroidHttpClientHandlerType>
    <TargetFrameworkVersion>v10.0</TargetFrameworkVersion>
    <AndroidUseLatestPlatformSdk>false</AndroidUseLatestPlatformSdk>
    <AllowUnsafeBlocks>true</AllowUnsafeBlocks>
    <AndroidSupportedAbis>armeabi-v7a;x86;arm64-v8a</AndroidSupportedAbis>
    <AndroidEnableSGenConcurrent>true</AndroidEnableSGenConcurrent>
    <MandroidI18n>cjk,mideast,other,rare,west</MandroidI18n>
    <AndroidLinkMode>SdkOnly</AndroidLinkMode>
    <ErrorReport>prompt</ErrorReport>
  </PropertyGroup>
  <PropertyGroup Condition="'$(Configuration)' == 'Debug'">
    <DebugSymbols>True</DebugSymbols>
    <DebugType>portable</DebugType>
    <Optimize>False</Optimize>
    <DefineConstants>DEBUG;TRACE</DefineConstants>
    <EnableLLVM>false</EnableLLVM>
    <AndroidManagedSymbols>false</AndroidManagedSymbols>
    <AndroidUseSharedRuntime>true</AndroidUseSharedRuntime>
    <EmbedAssembliesIntoApk>false</EmbedAssembliesIntoApk>
  </PropertyGroup>
  <PropertyGroup Condition="'$(Configuration)' == 'Release'">
    <DebugSymbols>false</DebugSymbols>
    <DebugType>None</DebugType>
    <Optimize>True</Optimize>
    <EnableLLVM>true</EnableLLVM>
    <AndroidManagedSymbols>false</AndroidManagedSymbols>
    <AndroidUseSharedRuntime>False</AndroidUseSharedRuntime>
    <EmbedAssembliesIntoApk>true</EmbedAssembliesIntoApk>
  </PropertyGroup>
  <ItemGroup>
    <None Include="$(MSBuildThisFileDirectory)\osu.licenseheader">
      <Link>osu.licenseheader</Link>
    </None>
  </ItemGroup>
  <ItemGroup>
    <Reference Include="System" />
    <Reference Include="System.Net.Http" />
    <Reference Include="System.Xml" />
    <Reference Include="System.Core" />
    <Reference Include="Mono.Android" />
    <Reference Include="Java.Interop" />
  </ItemGroup>
  <ItemGroup>
<<<<<<< HEAD
    <PackageReference Include="ppy.osu.Game.Resources" Version="2019.1215.0" />
    <PackageReference Include="ppy.osu.Framework.Android" Version="2019.1227.0" />
=======
    <PackageReference Include="ppy.osu.Game.Resources" Version="2019.1227.0" />
    <PackageReference Include="ppy.osu.Framework.Android" Version="2019.1225.0" />
>>>>>>> ebbd32fb
  </ItemGroup>
</Project><|MERGE_RESOLUTION|>--- conflicted
+++ resolved
@@ -53,12 +53,7 @@
     <Reference Include="Java.Interop" />
   </ItemGroup>
   <ItemGroup>
-<<<<<<< HEAD
-    <PackageReference Include="ppy.osu.Game.Resources" Version="2019.1215.0" />
+    <PackageReference Include="ppy.osu.Game.Resources" Version="2019.1227.0" />
     <PackageReference Include="ppy.osu.Framework.Android" Version="2019.1227.0" />
-=======
-    <PackageReference Include="ppy.osu.Game.Resources" Version="2019.1227.0" />
-    <PackageReference Include="ppy.osu.Framework.Android" Version="2019.1225.0" />
->>>>>>> ebbd32fb
   </ItemGroup>
 </Project>
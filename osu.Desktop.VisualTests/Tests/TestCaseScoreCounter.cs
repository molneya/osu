--- conflicted
+++ resolved
@@ -1,125 +1,112 @@
-﻿// Copyright (c) 2007-2017 ppy Pty Ltd <contact@ppy.sh>.
-// Licensed under the MIT Licence - https://raw.githubusercontent.com/ppy/osu/master/LICENCE
-
-using OpenTK;
-using osu.Framework.Graphics;
-using osu.Framework.Graphics.Primitives;
-using osu.Framework.Graphics.Sprites;
-using osu.Framework.MathUtils;
-using osu.Framework.Screens.Testing;
-using osu.Game.Graphics.UserInterface;
-using osu.Game.Modes.UI;
-
-namespace osu.Desktop.VisualTests.Tests
-{
-    internal class TestCaseScoreCounter : TestCase
-    {
-        public override string Description => @"Tests multiple counters";
-
-        public override void Reset()
-        {
-            base.Reset();
-
-            int numerator = 0, denominator = 0;
-
-            bool maniaHold = false;
-
-            ScoreCounter score = new ScoreCounter(7)
-            {
-                Origin = Anchor.TopRight,
-                Anchor = Anchor.TopRight,
-                TextSize = 40,
-                Count = 0,
-                Margin = new MarginPadding(20),
-            };
-            Add(score);
-
-            ComboCounter comboCounter = new StandardComboCounter
-            {
-                Origin = Anchor.BottomLeft,
-                Anchor = Anchor.BottomLeft,
-                Margin = new MarginPadding(10),
-                TextSize = 40,
-            };
-            Add(comboCounter);
-
-            PercentageCounter accuracyCounter = new PercentageCounter
-            {
-                Origin = Anchor.TopRight,
-                Anchor = Anchor.TopRight,
-                Position = new Vector2(-20, 60),
-            };
-            Add(accuracyCounter);
-
-            StarCounter stars = new StarCounter
-            {
-                Origin = Anchor.BottomLeft,
-                Anchor = Anchor.BottomLeft,
-                Position = new Vector2(20, -160),
-                Count = 5,
-            };
-            Add(stars);
-
-            SpriteText starsLabel = new SpriteText
-            {
-                Origin = Anchor.BottomLeft,
-                Anchor = Anchor.BottomLeft,
-                Position = new Vector2(20, -190),
-                Text = stars.Count.ToString("0.00"),
-            };
-            Add(starsLabel);
-
-            AddButton(@"Reset all", delegate
-            {
-                score.Count = 0;
-<<<<<<< HEAD
-                comboCounter.Count = 0;
-=======
-                comboCounter.Current.Value = 0;
->>>>>>> 605326e8
-                numerator = denominator = 0;
-                accuracyCounter.SetFraction(0, 0);
-                stars.Count = 0;
-                starsLabel.Text = stars.Count.ToString("0.00");
-            });
-
-            AddButton(@"Hit! :D", delegate
-            {
-<<<<<<< HEAD
-                score.Count += 300 + (ulong)(300.0 * (comboCounter.Count > 0 ? comboCounter.Count - 1 : 0) / 25.0);
-                comboCounter.Count++;
-=======
-                score.Count += 300 + (ulong)(300.0 * (comboCounter.Current > 0 ? comboCounter.Current - 1 : 0) / 25.0);
-                comboCounter.Increment();
->>>>>>> 605326e8
-                numerator++; denominator++;
-                accuracyCounter.SetFraction(numerator, denominator);
-            });
-
-            AddButton(@"miss...", delegate
-            {
-<<<<<<< HEAD
-                comboCounter.Roll();
-=======
-                comboCounter.Current.Value = 0;
->>>>>>> 605326e8
-                denominator++;
-                accuracyCounter.SetFraction(numerator, denominator);
-            });
-
-            AddButton(@"Alter stars", delegate
-            {
-                stars.Count = RNG.NextSingle() * (stars.StarCount + 1);
-                starsLabel.Text = stars.Count.ToString("0.00");
-            });
-
-            AddButton(@"Stop counters", delegate
-            {
-                score.StopRolling();
-                comboCounter.StopRolling();
-                accuracyCounter.StopRolling();
-                stars.StopAnimation();
-            });
-        }
-    }
-}
+﻿// Copyright (c) 2007-2017 ppy Pty Ltd <contact@ppy.sh>.
+// Licensed under the MIT Licence - https://raw.githubusercontent.com/ppy/osu/master/LICENCE
+
+using OpenTK;
+using osu.Framework.Graphics;
+using osu.Framework.Graphics.Primitives;
+using osu.Framework.Graphics.Sprites;
+using osu.Framework.MathUtils;
+using osu.Framework.Screens.Testing;
+using osu.Game.Graphics.UserInterface;
+using osu.Game.Modes.UI;
+
+namespace osu.Desktop.VisualTests.Tests
+{
+    internal class TestCaseScoreCounter : TestCase
+    {
+        public override string Description => @"Tests multiple counters";
+
+        public override void Reset()
+        {
+            base.Reset();
+
+            int numerator = 0, denominator = 0;
+
+            bool maniaHold = false;
+
+            ScoreCounter score = new ScoreCounter(7)
+            {
+                Origin = Anchor.TopRight,
+                Anchor = Anchor.TopRight,
+                TextSize = 40,
+                Count = 0,
+                Margin = new MarginPadding(20),
+            };
+            Add(score);
+
+            ComboCounter comboCounter = new StandardComboCounter
+            {
+                Origin = Anchor.BottomLeft,
+                Anchor = Anchor.BottomLeft,
+                Margin = new MarginPadding(10),
+                TextSize = 40,
+            };
+            Add(comboCounter);
+
+            PercentageCounter accuracyCounter = new PercentageCounter
+            {
+                Origin = Anchor.TopRight,
+                Anchor = Anchor.TopRight,
+                Position = new Vector2(-20, 60),
+            };
+            Add(accuracyCounter);
+
+            StarCounter stars = new StarCounter
+            {
+                Origin = Anchor.BottomLeft,
+                Anchor = Anchor.BottomLeft,
+                Position = new Vector2(20, -160),
+                Count = 5,
+            };
+            Add(stars);
+
+            SpriteText starsLabel = new SpriteText
+            {
+                Origin = Anchor.BottomLeft,
+                Anchor = Anchor.BottomLeft,
+                Position = new Vector2(20, -190),
+                Text = stars.Count.ToString("0.00"),
+            };
+            Add(starsLabel);
+
+            AddButton(@"Reset all", delegate
+            {
+                score.Count = 0;
+                comboCounter.Current.Value = 0;
+                numerator = denominator = 0;
+                accuracyCounter.SetFraction(0, 0);
+                stars.Count = 0;
+                starsLabel.Text = stars.Count.ToString("0.00");
+            });
+
+            AddButton(@"Hit! :D", delegate
+            {
+                score.Count += 300 + (ulong)(300.0 * (comboCounter.Current > 0 ? comboCounter.Current - 1 : 0) / 25.0);
+                comboCounter.Increment();
+                numerator++; denominator++;
+                accuracyCounter.SetFraction(numerator, denominator);
+            });
+
+            AddButton(@"miss...", delegate
+            {
+                comboCounter.Current.Value = 0;
+                denominator++;
+                accuracyCounter.SetFraction(numerator, denominator);
+            });
+
+            AddButton(@"Alter stars", delegate
+            {
+                stars.Count = RNG.NextSingle() * (stars.StarCount + 1);
+                starsLabel.Text = stars.Count.ToString("0.00");
+            });
+
+            AddButton(@"Stop counters", delegate
+            {
+                score.StopRolling();
+                comboCounter.StopRolling();
+                accuracyCounter.StopRolling();
+                stars.StopAnimation();
+            });
+        }
+    }
+}
﻿// Copyright (c) ppy Pty Ltd <contact@ppy.sh>. Licensed under the MIT Licence.
// See the LICENCE file in the repository root for full licence text.

using osu.Framework.Allocation;
using osu.Framework.Bindables;
using osu.Framework.Graphics;
using osu.Framework.Graphics.Containers;
using osu.Framework.Graphics.Sprites;
using osu.Game.Rulesets.Scoring;
using osu.Game.Skinning;
using osuTK;

namespace osu.Game.Screens.Play.HUD
{
    /// <summary>
    /// Uses the 'x' symbol and has a pop-out effect while rolling over.
    /// </summary>
<<<<<<< HEAD
    public class LegacyComboCounter : CompositeDrawable
=======
    public class LegacyComboCounter : CompositeDrawable, IComboCounter, ISkinnableComponent
>>>>>>> fc04b88e
    {
        public Bindable<int> Current { get; } = new BindableInt { MinValue = 0, };

        private uint scheduledPopOutCurrentId;

        private const double pop_out_duration = 150;

        private const Easing pop_out_easing = Easing.None;

        private const double fade_out_duration = 100;

        /// <summary>
        /// Duration in milliseconds for the counter roll-up animation for each element.
        /// </summary>
        private const double rolling_duration = 20;

        private Drawable popOutCount;

        private Drawable displayedCountSpriteText;

        private int previousValue;

        private int displayedCount;

        private bool isRolling;

        [Resolved]
        private ISkinSource skin { get; set; }

        public LegacyComboCounter()
        {
            AutoSizeAxes = Axes.Both;

            Anchor = Anchor.BottomLeft;
            Origin = Anchor.BottomLeft;

            Margin = new MarginPadding(10);

            Scale = new Vector2(1.2f);
        }

        /// <summary>
        /// Value shown at the current moment.
        /// </summary>
        public virtual int DisplayedCount
        {
            get => displayedCount;
            private set
            {
                if (displayedCount.Equals(value))
                    return;

                if (isRolling)
                    onDisplayedCountRolling(displayedCount, value);
                else if (displayedCount + 1 == value)
                    onDisplayedCountIncrement(value);
                else
                    onDisplayedCountChange(value);

                displayedCount = value;
            }
        }

        [BackgroundDependencyLoader]
        private void load(ScoreProcessor scoreProcessor)
        {
            InternalChildren = new[]
            {
                popOutCount = new LegacySpriteText(skin, LegacyFont.Combo)
                {
                    Alpha = 0,
                    Margin = new MarginPadding(0.05f),
                    Blending = BlendingParameters.Additive,
                },
                displayedCountSpriteText = new LegacySpriteText(skin, LegacyFont.Combo)
                {
                    Alpha = 0,
                },
            };

            Current.BindTo(scoreProcessor.Combo);
        }

        protected override void LoadComplete()
        {
            base.LoadComplete();

            ((IHasText)displayedCountSpriteText).Text = formatCount(Current.Value);

            displayedCountSpriteText.Anchor = Anchor;
            displayedCountSpriteText.Origin = Origin;
            popOutCount.Origin = Origin;
            popOutCount.Anchor = Anchor;

            Current.BindValueChanged(combo => updateCount(combo.NewValue == 0), true);
        }

        private void updateCount(bool rolling)
        {
            int prev = previousValue;
            previousValue = Current.Value;

            if (!IsLoaded)
                return;

            if (!rolling)
            {
                FinishTransforms(false, nameof(DisplayedCount));
                isRolling = false;
                DisplayedCount = prev;

                if (prev + 1 == Current.Value)
                    onCountIncrement(prev, Current.Value);
                else
                    onCountChange(prev, Current.Value);
            }
            else
            {
                onCountRolling(displayedCount, Current.Value);
                isRolling = true;
            }
        }

        private void transformPopOut(int newValue)
        {
            ((IHasText)popOutCount).Text = formatCount(newValue);

            popOutCount.ScaleTo(1.6f);
            popOutCount.FadeTo(0.75f);
            popOutCount.MoveTo(Vector2.Zero);

            popOutCount.ScaleTo(1, pop_out_duration, pop_out_easing);
            popOutCount.FadeOut(pop_out_duration, pop_out_easing);
            popOutCount.MoveTo(displayedCountSpriteText.Position, pop_out_duration, pop_out_easing);
        }

        private void transformNoPopOut(int newValue)
        {
            ((IHasText)displayedCountSpriteText).Text = formatCount(newValue);

            displayedCountSpriteText.ScaleTo(1);
        }

        private void transformPopOutSmall(int newValue)
        {
            ((IHasText)displayedCountSpriteText).Text = formatCount(newValue);
            displayedCountSpriteText.ScaleTo(1.1f);
            displayedCountSpriteText.ScaleTo(1, pop_out_duration, pop_out_easing);
        }

        private void scheduledPopOutSmall(uint id)
        {
            // Too late; scheduled task invalidated
            if (id != scheduledPopOutCurrentId)
                return;

            DisplayedCount++;
        }

        private void onCountIncrement(int currentValue, int newValue)
        {
            scheduledPopOutCurrentId++;

            if (DisplayedCount < currentValue)
                DisplayedCount++;

            displayedCountSpriteText.Show();

            transformPopOut(newValue);

            uint newTaskId = scheduledPopOutCurrentId;

            Scheduler.AddDelayed(delegate
            {
                scheduledPopOutSmall(newTaskId);
            }, pop_out_duration);
        }

        private void onCountRolling(int currentValue, int newValue)
        {
            scheduledPopOutCurrentId++;

            // Hides displayed count if was increasing from 0 to 1 but didn't finish
            if (currentValue == 0 && newValue == 0)
                displayedCountSpriteText.FadeOut(fade_out_duration);

            transformRoll(currentValue, newValue);
        }

        private void onCountChange(int currentValue, int newValue)
        {
            scheduledPopOutCurrentId++;

            if (newValue == 0)
                displayedCountSpriteText.FadeOut();

            DisplayedCount = newValue;
        }

        private void onDisplayedCountRolling(int currentValue, int newValue)
        {
            if (newValue == 0)
                displayedCountSpriteText.FadeOut(fade_out_duration);
            else
                displayedCountSpriteText.Show();

            transformNoPopOut(newValue);
        }

        private void onDisplayedCountChange(int newValue)
        {
            displayedCountSpriteText.FadeTo(newValue == 0 ? 0 : 1);
            transformNoPopOut(newValue);
        }

        private void onDisplayedCountIncrement(int newValue)
        {
            displayedCountSpriteText.Show();
            transformPopOutSmall(newValue);
        }

        private void transformRoll(int currentValue, int newValue) =>
            this.TransformTo(nameof(DisplayedCount), newValue, getProportionalDuration(currentValue, newValue), Easing.None);

        private string formatCount(int count) => $@"{count}x";

        private double getProportionalDuration(int currentValue, int newValue)
        {
            double difference = currentValue > newValue ? currentValue - newValue : newValue - currentValue;
            return difference * rolling_duration;
        }
    }
}<|MERGE_RESOLUTION|>--- conflicted
+++ resolved
@@ -15,11 +15,7 @@
     /// <summary>
     /// Uses the 'x' symbol and has a pop-out effect while rolling over.
     /// </summary>
-<<<<<<< HEAD
-    public class LegacyComboCounter : CompositeDrawable
-=======
-    public class LegacyComboCounter : CompositeDrawable, IComboCounter, ISkinnableComponent
->>>>>>> fc04b88e
+    public class LegacyComboCounter : CompositeDrawable, ISkinnableComponent
     {
         public Bindable<int> Current { get; } = new BindableInt { MinValue = 0, };
 

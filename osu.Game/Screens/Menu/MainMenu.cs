// Copyright (c) 2007-2017 ppy Pty Ltd <contact@ppy.sh>.
// Licensed under the MIT Licence - https://raw.githubusercontent.com/ppy/osu/master/LICENCE

using OpenTK;
using OpenTK.Graphics;
using OpenTK.Input;
using osu.Framework.Allocation;
using osu.Framework.Graphics;
using osu.Framework.Input;
using osu.Framework.Screens;
using osu.Game.Beatmaps;
using osu.Game.Graphics.Containers;
using osu.Game.Screens.Backgrounds;
using osu.Game.Screens.Charts;
using osu.Game.Screens.Direct;
using osu.Game.Screens.Edit;
using osu.Game.Screens.Multiplayer;
using osu.Game.Screens.Select;
using osu.Game.Screens.Tournament;

namespace osu.Game.Screens.Menu
{
    public class MainMenu : OsuScreen
    {
        private readonly ButtonSystem buttons;

        public override bool ShowOverlays => buttons.State != MenuState.Initial;

        private readonly BackgroundScreenDefault background;
        private Screen songSelect;

        private readonly MenuSideFlashes sideFlashes;

        protected override BackgroundScreen CreateBackground() => background;

        public MainMenu()
        {
            background = new BackgroundScreenDefault();

            Children = new Drawable[]
            {
                new ParallaxContainer
                {
                    ParallaxAmount = 0.01f,
                    Children = new Drawable[]
                    {
                        buttons = new ButtonSystem
                        {
                            OnChart = delegate { Push(new ChartListing()); },
                            OnDirect = delegate { Push(new OnlineListing()); },
                            OnEdit = delegate { Push(new Editor()); },
                            OnSolo = delegate { Push(consumeSongSelect()); },
                            OnMulti = delegate { Push(new Lobby()); },
                            OnExit = Exit,
                        }
                    }
                },
                sideFlashes = new MenuSideFlashes(),
            };
        }

        [BackgroundDependencyLoader(true)]
        private void load(OsuGame game = null)
        {
            LoadComponentAsync(background);

            if (game != null)
            {
                buttons.OnSettings = game.ToggleSettings;
                buttons.OnDirect = game.ToggleDirect;
            }

            preloadSongSelect();
        }

        private void preloadSongSelect()
        {
            if (songSelect == null)
                LoadComponentAsync(songSelect = new PlaySongSelect());
        }

        private Screen consumeSongSelect()
        {
            var s = songSelect;
            songSelect = null;
            return s;
        }

        protected override void OnEntering(Screen last)
        {
            base.OnEntering(last);
            buttons.FadeInFromZero(500);

            var track = Beatmap.Value.Track;
            var metadata = Beatmap.Value.Metadata;

            if (last is Intro && track != null)
            {
                if (!track.IsRunning)
                {
                    track.Seek(metadata.PreviewTime != -1 ? metadata.PreviewTime : 0.4f * track.Length);
                    track.Start();
                }
            }

            Beatmap.ValueChanged += beatmap_ValueChanged;
        }

<<<<<<< HEAD
        protected override void LogoSetup(OsuLogo logo, bool resuming)
        {
            base.LogoSetup(logo, resuming);
=======
        protected override void OnArrivedLogo(OsuLogo logo, bool resuming)
        {
            base.OnArrivedLogo(logo, resuming);
>>>>>>> c2d4a213

            buttons.SetOsuLogo(logo);

            logo.Triangles = true;
            logo.Ripple = false;

            logo.FadeColour(Color4.White, 100, Easing.OutQuint);
            logo.FadeIn(100, Easing.OutQuint);

            if (resuming)
                buttons.State = MenuState.TopLevel;
        }

<<<<<<< HEAD
        protected override void LogoOnSuspending(OsuLogo logo)
=======
        protected override void OnSuspendingLogo(OsuLogo logo)
>>>>>>> c2d4a213
        {
            logo.FadeOut(300, Easing.InSine)
                .ScaleTo(0.2f, 300, Easing.InSine)
                .OnComplete(l => buttons.SetOsuLogo(null));
        }

        private void beatmap_ValueChanged(WorkingBeatmap newValue)
        {
            if (!IsCurrentScreen)
                return;

            background.Next();
        }

        protected override void OnSuspending(Screen next)
        {
            base.OnSuspending(next);

            const float length = 400;

            buttons.State = MenuState.EnteringMode;

            Content.FadeOut(length, Easing.InSine);
            Content.MoveTo(new Vector2(-800, 0), length, Easing.InSine);

            sideFlashes.FadeOut(length / 4, Easing.OutQuint);
        }

        protected override void OnResuming(Screen last)
        {
            base.OnResuming(last);

            background.Next();

            //we may have consumed our preloaded instance, so let's make another.
            preloadSongSelect();

            const float length = 300;

            Content.FadeIn(length, Easing.OutQuint);
            Content.MoveTo(new Vector2(0, 0), length, Easing.OutQuint);

            sideFlashes.FadeIn(length / 4, Easing.InQuint);
        }

        protected override bool OnExiting(Screen next)
        {
            buttons.State = MenuState.Exit;
            Content.FadeOut(3000);
            return base.OnExiting(next);
        }

        protected override bool OnKeyDown(InputState state, KeyDownEventArgs args)
        {
            if (!args.Repeat && state.Keyboard.ControlPressed && state.Keyboard.ShiftPressed && args.Key == Key.D)
            {
                Push(new Drawings());
                return true;
            }

            return base.OnKeyDown(state, args);
        }
    }
}
<|MERGE_RESOLUTION|>--- conflicted
+++ resolved
@@ -1,199 +1,189 @@
-// Copyright (c) 2007-2017 ppy Pty Ltd <contact@ppy.sh>.
-// Licensed under the MIT Licence - https://raw.githubusercontent.com/ppy/osu/master/LICENCE
-
-using OpenTK;
-using OpenTK.Graphics;
-using OpenTK.Input;
-using osu.Framework.Allocation;
-using osu.Framework.Graphics;
-using osu.Framework.Input;
-using osu.Framework.Screens;
-using osu.Game.Beatmaps;
-using osu.Game.Graphics.Containers;
-using osu.Game.Screens.Backgrounds;
-using osu.Game.Screens.Charts;
-using osu.Game.Screens.Direct;
-using osu.Game.Screens.Edit;
-using osu.Game.Screens.Multiplayer;
-using osu.Game.Screens.Select;
-using osu.Game.Screens.Tournament;
-
-namespace osu.Game.Screens.Menu
-{
-    public class MainMenu : OsuScreen
-    {
-        private readonly ButtonSystem buttons;
-
-        public override bool ShowOverlays => buttons.State != MenuState.Initial;
-
-        private readonly BackgroundScreenDefault background;
-        private Screen songSelect;
-
-        private readonly MenuSideFlashes sideFlashes;
-
-        protected override BackgroundScreen CreateBackground() => background;
-
-        public MainMenu()
-        {
-            background = new BackgroundScreenDefault();
-
-            Children = new Drawable[]
-            {
-                new ParallaxContainer
-                {
-                    ParallaxAmount = 0.01f,
-                    Children = new Drawable[]
-                    {
-                        buttons = new ButtonSystem
-                        {
-                            OnChart = delegate { Push(new ChartListing()); },
-                            OnDirect = delegate { Push(new OnlineListing()); },
-                            OnEdit = delegate { Push(new Editor()); },
-                            OnSolo = delegate { Push(consumeSongSelect()); },
-                            OnMulti = delegate { Push(new Lobby()); },
-                            OnExit = Exit,
-                        }
-                    }
-                },
-                sideFlashes = new MenuSideFlashes(),
-            };
-        }
-
-        [BackgroundDependencyLoader(true)]
-        private void load(OsuGame game = null)
-        {
-            LoadComponentAsync(background);
-
-            if (game != null)
-            {
-                buttons.OnSettings = game.ToggleSettings;
-                buttons.OnDirect = game.ToggleDirect;
-            }
-
-            preloadSongSelect();
-        }
-
-        private void preloadSongSelect()
-        {
-            if (songSelect == null)
-                LoadComponentAsync(songSelect = new PlaySongSelect());
-        }
-
-        private Screen consumeSongSelect()
-        {
-            var s = songSelect;
-            songSelect = null;
-            return s;
-        }
-
-        protected override void OnEntering(Screen last)
-        {
-            base.OnEntering(last);
-            buttons.FadeInFromZero(500);
-
-            var track = Beatmap.Value.Track;
-            var metadata = Beatmap.Value.Metadata;
-
-            if (last is Intro && track != null)
-            {
-                if (!track.IsRunning)
-                {
-                    track.Seek(metadata.PreviewTime != -1 ? metadata.PreviewTime : 0.4f * track.Length);
-                    track.Start();
-                }
-            }
-
-            Beatmap.ValueChanged += beatmap_ValueChanged;
-        }
-
-<<<<<<< HEAD
-        protected override void LogoSetup(OsuLogo logo, bool resuming)
-        {
-            base.LogoSetup(logo, resuming);
-=======
-        protected override void OnArrivedLogo(OsuLogo logo, bool resuming)
-        {
-            base.OnArrivedLogo(logo, resuming);
->>>>>>> c2d4a213
-
-            buttons.SetOsuLogo(logo);
-
-            logo.Triangles = true;
-            logo.Ripple = false;
-
-            logo.FadeColour(Color4.White, 100, Easing.OutQuint);
-            logo.FadeIn(100, Easing.OutQuint);
-
-            if (resuming)
-                buttons.State = MenuState.TopLevel;
-        }
-
-<<<<<<< HEAD
-        protected override void LogoOnSuspending(OsuLogo logo)
-=======
-        protected override void OnSuspendingLogo(OsuLogo logo)
->>>>>>> c2d4a213
-        {
-            logo.FadeOut(300, Easing.InSine)
-                .ScaleTo(0.2f, 300, Easing.InSine)
-                .OnComplete(l => buttons.SetOsuLogo(null));
-        }
-
-        private void beatmap_ValueChanged(WorkingBeatmap newValue)
-        {
-            if (!IsCurrentScreen)
-                return;
-
-            background.Next();
-        }
-
-        protected override void OnSuspending(Screen next)
-        {
-            base.OnSuspending(next);
-
-            const float length = 400;
-
-            buttons.State = MenuState.EnteringMode;
-
-            Content.FadeOut(length, Easing.InSine);
-            Content.MoveTo(new Vector2(-800, 0), length, Easing.InSine);
-
-            sideFlashes.FadeOut(length / 4, Easing.OutQuint);
-        }
-
-        protected override void OnResuming(Screen last)
-        {
-            base.OnResuming(last);
-
-            background.Next();
-
-            //we may have consumed our preloaded instance, so let's make another.
-            preloadSongSelect();
-
-            const float length = 300;
-
-            Content.FadeIn(length, Easing.OutQuint);
-            Content.MoveTo(new Vector2(0, 0), length, Easing.OutQuint);
-
-            sideFlashes.FadeIn(length / 4, Easing.InQuint);
-        }
-
-        protected override bool OnExiting(Screen next)
-        {
-            buttons.State = MenuState.Exit;
-            Content.FadeOut(3000);
-            return base.OnExiting(next);
-        }
-
-        protected override bool OnKeyDown(InputState state, KeyDownEventArgs args)
-        {
-            if (!args.Repeat && state.Keyboard.ControlPressed && state.Keyboard.ShiftPressed && args.Key == Key.D)
-            {
-                Push(new Drawings());
-                return true;
-            }
-
-            return base.OnKeyDown(state, args);
-        }
-    }
-}
+// Copyright (c) 2007-2017 ppy Pty Ltd <contact@ppy.sh>.
+// Licensed under the MIT Licence - https://raw.githubusercontent.com/ppy/osu/master/LICENCE
+
+using OpenTK;
+using OpenTK.Graphics;
+using OpenTK.Input;
+using osu.Framework.Allocation;
+using osu.Framework.Graphics;
+using osu.Framework.Input;
+using osu.Framework.Screens;
+using osu.Game.Beatmaps;
+using osu.Game.Graphics.Containers;
+using osu.Game.Screens.Backgrounds;
+using osu.Game.Screens.Charts;
+using osu.Game.Screens.Direct;
+using osu.Game.Screens.Edit;
+using osu.Game.Screens.Multiplayer;
+using osu.Game.Screens.Select;
+using osu.Game.Screens.Tournament;
+
+namespace osu.Game.Screens.Menu
+{
+    public class MainMenu : OsuScreen
+    {
+        private readonly ButtonSystem buttons;
+
+        public override bool ShowOverlays => buttons.State != MenuState.Initial;
+
+        private readonly BackgroundScreenDefault background;
+        private Screen songSelect;
+
+        private readonly MenuSideFlashes sideFlashes;
+
+        protected override BackgroundScreen CreateBackground() => background;
+
+        public MainMenu()
+        {
+            background = new BackgroundScreenDefault();
+
+            Children = new Drawable[]
+            {
+                new ParallaxContainer
+                {
+                    ParallaxAmount = 0.01f,
+                    Children = new Drawable[]
+                    {
+                        buttons = new ButtonSystem
+                        {
+                            OnChart = delegate { Push(new ChartListing()); },
+                            OnDirect = delegate { Push(new OnlineListing()); },
+                            OnEdit = delegate { Push(new Editor()); },
+                            OnSolo = delegate { Push(consumeSongSelect()); },
+                            OnMulti = delegate { Push(new Lobby()); },
+                            OnExit = Exit,
+                        }
+                    }
+                },
+                sideFlashes = new MenuSideFlashes(),
+            };
+        }
+
+        [BackgroundDependencyLoader(true)]
+        private void load(OsuGame game = null)
+        {
+            LoadComponentAsync(background);
+
+            if (game != null)
+            {
+                buttons.OnSettings = game.ToggleSettings;
+                buttons.OnDirect = game.ToggleDirect;
+            }
+
+            preloadSongSelect();
+        }
+
+        private void preloadSongSelect()
+        {
+            if (songSelect == null)
+                LoadComponentAsync(songSelect = new PlaySongSelect());
+        }
+
+        private Screen consumeSongSelect()
+        {
+            var s = songSelect;
+            songSelect = null;
+            return s;
+        }
+
+        protected override void OnEntering(Screen last)
+        {
+            base.OnEntering(last);
+            buttons.FadeInFromZero(500);
+
+            var track = Beatmap.Value.Track;
+            var metadata = Beatmap.Value.Metadata;
+
+            if (last is Intro && track != null)
+            {
+                if (!track.IsRunning)
+                {
+                    track.Seek(metadata.PreviewTime != -1 ? metadata.PreviewTime : 0.4f * track.Length);
+                    track.Start();
+                }
+            }
+
+            Beatmap.ValueChanged += beatmap_ValueChanged;
+        }
+
+        protected override void OnArrivedLogo(OsuLogo logo, bool resuming)
+        {
+            base.OnArrivedLogo(logo, resuming);
+
+            buttons.SetOsuLogo(logo);
+
+            logo.Triangles = true;
+            logo.Ripple = false;
+
+            logo.FadeColour(Color4.White, 100, Easing.OutQuint);
+            logo.FadeIn(100, Easing.OutQuint);
+
+            if (resuming)
+                buttons.State = MenuState.TopLevel;
+        }
+
+        protected override void OnSuspendingLogo(OsuLogo logo)
+        {
+            logo.FadeOut(300, Easing.InSine)
+                .ScaleTo(0.2f, 300, Easing.InSine)
+                .OnComplete(l => buttons.SetOsuLogo(null));
+        }
+
+        private void beatmap_ValueChanged(WorkingBeatmap newValue)
+        {
+            if (!IsCurrentScreen)
+                return;
+
+            background.Next();
+        }
+
+        protected override void OnSuspending(Screen next)
+        {
+            base.OnSuspending(next);
+
+            const float length = 400;
+
+            buttons.State = MenuState.EnteringMode;
+
+            Content.FadeOut(length, Easing.InSine);
+            Content.MoveTo(new Vector2(-800, 0), length, Easing.InSine);
+
+            sideFlashes.FadeOut(length / 4, Easing.OutQuint);
+        }
+
+        protected override void OnResuming(Screen last)
+        {
+            base.OnResuming(last);
+
+            background.Next();
+
+            //we may have consumed our preloaded instance, so let's make another.
+            preloadSongSelect();
+
+            const float length = 300;
+
+            Content.FadeIn(length, Easing.OutQuint);
+            Content.MoveTo(new Vector2(0, 0), length, Easing.OutQuint);
+
+            sideFlashes.FadeIn(length / 4, Easing.InQuint);
+        }
+
+        protected override bool OnExiting(Screen next)
+        {
+            buttons.State = MenuState.Exit;
+            Content.FadeOut(3000);
+            return base.OnExiting(next);
+        }
+
+        protected override bool OnKeyDown(InputState state, KeyDownEventArgs args)
+        {
+            if (!args.Repeat && state.Keyboard.ControlPressed && state.Keyboard.ShiftPressed && args.Key == Key.D)
+            {
+                Push(new Drawings());
+                return true;
+            }
+
+            return base.OnKeyDown(state, args);
+        }
+    }
+}
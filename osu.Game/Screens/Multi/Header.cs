﻿// Copyright (c) ppy Pty Ltd <contact@ppy.sh>. Licensed under the MIT Licence.
// See the LICENCE file in the repository root for full licence text.

using osu.Framework.Allocation;
using osu.Framework.Graphics;
using osu.Framework.Graphics.Containers;
using osu.Framework.Graphics.Shapes;
using osu.Framework.Graphics.Sprites;
using osu.Framework.Screens;
using osu.Game.Graphics;
using osu.Game.Graphics.UserInterface;
using osu.Game.Overlays.SearchableList;
using osuTK.Graphics;

namespace osu.Game.Screens.Multi
{
    public class Header : Container
    {
        public const float HEIGHT = 121;

        private readonly HeaderBreadcrumbControl breadcrumbs;

        public Header(ScreenStack stack)
        {
            MultiHeaderTitle title;
            RelativeSizeAxes = Axes.X;
            Height = HEIGHT;

            Children = new Drawable[]
            {
                new Box
                {
                    RelativeSizeAxes = Axes.Both,
                    Colour = OsuColour.FromHex(@"2f2043"),
                },
                new Container
                {
                    RelativeSizeAxes = Axes.Both,
                    Padding = new MarginPadding { Horizontal = SearchableListOverlay.WIDTH_PADDING + OsuScreen.HORIZONTAL_OVERFLOW_PADDING },
                    Children = new Drawable[]
                    {
                        title = new MultiHeaderTitle
                        {
                            Anchor = Anchor.CentreLeft,
                            Origin = Anchor.BottomLeft,
<<<<<<< HEAD
                            X = -35,
=======
                            Position = new Vector2(-35f, 5f),
                            AutoSizeAxes = Axes.Both,
                            Direction = FillDirection.Horizontal,
                            Spacing = new Vector2(10f, 0f),
                            Children = new Drawable[]
                            {
                                new SpriteIcon
                                {
                                    Size = new Vector2(25),
                                    Icon = OsuIcon.Multi,
                                },
                                new FillFlowContainer
                                {
                                    AutoSizeAxes = Axes.Both,
                                    Direction = FillDirection.Horizontal,
                                    Children = new[]
                                    {
                                        new OsuSpriteText
                                        {
                                            Text = "multiplayer ",
                                            Font = OsuFont.GetFont(size: 25)
                                        },
                                        screenType = new OsuSpriteText
                                        {
                                            Font = OsuFont.GetFont(weight: FontWeight.Light, size: 25)
                                        },
                                    },
                                },
                            },
>>>>>>> dc6b438f
                        },
                        breadcrumbs = new HeaderBreadcrumbControl(stack)
                        {
                            Anchor = Anchor.BottomLeft,
                            Origin = Anchor.BottomLeft,
                            RelativeSizeAxes = Axes.X,
                        },
                    },
                },
            };

            breadcrumbs.Current.ValueChanged += screen =>
            {
                if (screen.NewValue is IMultiplayerSubScreen multiScreen)
                    title.Screen = multiScreen;
            };

            breadcrumbs.Current.TriggerChange();
        }

        [BackgroundDependencyLoader]
        private void load(OsuColour colours)
        {
            breadcrumbs.StripColour = colours.Green;
        }

        private class MultiHeaderTitle : ScreenTitle
        {
            public IMultiplayerSubScreen Screen
            {
                set => Section = value.ShortTitle.ToLowerInvariant();
            }

            [BackgroundDependencyLoader]
            private void load(OsuColour colours)
            {
                Title = "multiplayer";
                Icon = FontAwesome.fa_osu_multi;
                AccentColour = colours.Yellow;
            }
        }

        private class HeaderBreadcrumbControl : ScreenBreadcrumbControl
        {
            public HeaderBreadcrumbControl(ScreenStack stack)
                : base(stack)
            {
            }

            protected override void LoadComplete()
            {
                base.LoadComplete();
                AccentColour = Color4.White;
            }
        }
    }
}<|MERGE_RESOLUTION|>--- conflicted
+++ resolved
@@ -5,7 +5,6 @@
 using osu.Framework.Graphics;
 using osu.Framework.Graphics.Containers;
 using osu.Framework.Graphics.Shapes;
-using osu.Framework.Graphics.Sprites;
 using osu.Framework.Screens;
 using osu.Game.Graphics;
 using osu.Game.Graphics.UserInterface;
@@ -43,39 +42,7 @@
                         {
                             Anchor = Anchor.CentreLeft,
                             Origin = Anchor.BottomLeft,
-<<<<<<< HEAD
                             X = -35,
-=======
-                            Position = new Vector2(-35f, 5f),
-                            AutoSizeAxes = Axes.Both,
-                            Direction = FillDirection.Horizontal,
-                            Spacing = new Vector2(10f, 0f),
-                            Children = new Drawable[]
-                            {
-                                new SpriteIcon
-                                {
-                                    Size = new Vector2(25),
-                                    Icon = OsuIcon.Multi,
-                                },
-                                new FillFlowContainer
-                                {
-                                    AutoSizeAxes = Axes.Both,
-                                    Direction = FillDirection.Horizontal,
-                                    Children = new[]
-                                    {
-                                        new OsuSpriteText
-                                        {
-                                            Text = "multiplayer ",
-                                            Font = OsuFont.GetFont(size: 25)
-                                        },
-                                        screenType = new OsuSpriteText
-                                        {
-                                            Font = OsuFont.GetFont(weight: FontWeight.Light, size: 25)
-                                        },
-                                    },
-                                },
-                            },
->>>>>>> dc6b438f
                         },
                         breadcrumbs = new HeaderBreadcrumbControl(stack)
                         {
@@ -113,7 +80,7 @@
             private void load(OsuColour colours)
             {
                 Title = "multiplayer";
-                Icon = FontAwesome.fa_osu_multi;
+                Icon = OsuIcon.Multi;
                 AccentColour = colours.Yellow;
             }
         }

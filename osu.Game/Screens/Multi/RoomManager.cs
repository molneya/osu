--- conflicted
+++ resolved
@@ -40,30 +40,25 @@
             TimeBetweenPolls = 5000;
         }
 
+
         protected override void Dispose(bool isDisposing)
         {
             base.Dispose(isDisposing);
             PartRoom();
         }
 
-<<<<<<< HEAD
-        public void CreateRoom(Room room, Action<string> onError = null)
-=======
         public void CreateRoom(Room room, Action<Room> onSuccess = null, Action<string> onError = null)
->>>>>>> 2d194364
         {
             room.Host.Value = api.LocalUser;
 
             var req = new CreateRoomRequest(room);
+
             req.Success += result =>
             {
                 update(room, result);
                 addRoom(room);
-<<<<<<< HEAD
-=======
 
                 onSuccess?.Invoke(room);
->>>>>>> 2d194364
             };
 
             req.Failure += exception =>
@@ -91,15 +86,11 @@
                 onSuccess?.Invoke(room);
             };
 
-<<<<<<< HEAD
-            currentJoinRoomRequest.Failure += exception => Logger.Log($"Failed to join room: {exception}", level: LogLevel.Important);
-=======
             currentJoinRoomRequest.Failure += exception =>
             {
                 Logger.Log($"Failed to join room: {exception}", level: LogLevel.Important);
                 onError?.Invoke(exception.ToString());
             };
->>>>>>> 2d194364
 
             api.Queue(currentJoinRoomRequest);
         }

--- conflicted
+++ resolved
@@ -201,14 +201,10 @@
 
         public void Save()
         {
-<<<<<<< HEAD
             if (!hasBegunMutating)
                 return;
 
-            SkinnableElementTargetContainer[] targetContainers = targetScreen.ChildrenOfType<SkinnableElementTargetContainer>().ToArray();
-=======
             SkinnableTargetContainer[] targetContainers = targetScreen.ChildrenOfType<SkinnableTargetContainer>().ToArray();
->>>>>>> 2f025f19
 
             foreach (var t in targetContainers)
                 currentSkin.Value.UpdateDrawableTarget(t);

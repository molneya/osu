--- conflicted
+++ resolved
@@ -10,11 +10,7 @@
 
 namespace osu.Game.Skinning
 {
-<<<<<<< HEAD
-    public class LegacyAccuracyCounter : GameplayAccuracyCounter
-=======
-    public class LegacyAccuracyCounter : PercentageCounter, IAccuracyCounter, ISkinnableComponent
->>>>>>> 17b93361
+    public class LegacyAccuracyCounter : GameplayAccuracyCounter, ISkinnableComponent
     {
         private readonly ISkin skin;
 

﻿// Copyright (c) ppy Pty Ltd <contact@ppy.sh>. Licensed under the MIT Licence.
// See the LICENCE file in the repository root for full licence text.

using System.Collections.Generic;
using System.Linq;
using osu.Framework.Allocation;
using osu.Framework.Audio;
using osu.Framework.Audio.Sample;
using osu.Framework.Bindables;
using osu.Framework.Extensions.IEnumerableExtensions;
using osu.Game.Audio;

namespace osu.Game.Skinning
{
    public class SkinnableSound : SkinReloadableDrawable
    {
        private readonly ISampleInfo[] hitSamples;
        private SampleChannel[] channels;

        private AudioManager audio;

        public SkinnableSound(IEnumerable<ISampleInfo> hitSamples)
        {
            this.hitSamples = hitSamples.ToArray();
        }

        public SkinnableSound(ISampleInfo hitSamples)
        {
            this.hitSamples = new[] { hitSamples };
        }

        [BackgroundDependencyLoader]
        private void load(AudioManager audio)
        {
            this.audio = audio;
        }

        public bool Looping;

        public void Play() => channels?.ForEach(c => c.Play());

<<<<<<< HEAD
        public void AddAdjustment(AdjustableProperty type, BindableDouble adjustBindable) => channels?.ForEach(c => c.AddAdjustment(type, adjustBindable));

        public override bool IsPresent => false; // We don't need to receive updates.
=======
        public override bool IsPresent => Scheduler.HasPendingTasks;
>>>>>>> ac0628d8

        protected override void SkinChanged(ISkinSource skin, bool allowFallback)
        {
            channels = hitSamples.Select(s =>
            {
                var ch = skin.GetSample(s);

                if (ch == null && allowFallback)
                    foreach (var lookup in s.LookupNames)
                        if ((ch = audio.Samples.Get($"Gameplay/{lookup}")) != null)
                            break;

                if (ch != null)
                    ch.Volume.Value = s.Volume / 100.0;

<<<<<<< HEAD
                ch.Looping = Looping;
                ch.Volume.Value = info.Volume / 100.0;
=======
>>>>>>> ac0628d8
                return ch;
            }).Where(c => c != null).ToArray();
        }

        protected override void Dispose(bool isDisposing)
        {
            base.Dispose(isDisposing);

            foreach (var c in channels)
                c.Dispose();
        }
    }
}<|MERGE_RESOLUTION|>--- conflicted
+++ resolved
@@ -39,13 +39,9 @@
 
         public void Play() => channels?.ForEach(c => c.Play());
 
-<<<<<<< HEAD
         public void AddAdjustment(AdjustableProperty type, BindableDouble adjustBindable) => channels?.ForEach(c => c.AddAdjustment(type, adjustBindable));
 
-        public override bool IsPresent => false; // We don't need to receive updates.
-=======
         public override bool IsPresent => Scheduler.HasPendingTasks;
->>>>>>> ac0628d8
 
         protected override void SkinChanged(ISkinSource skin, bool allowFallback)
         {
@@ -59,13 +55,11 @@
                             break;
 
                 if (ch != null)
+                {
+                    ch.Looping = looping;
                     ch.Volume.Value = s.Volume / 100.0;
+                }
 
-<<<<<<< HEAD
-                ch.Looping = Looping;
-                ch.Volume.Value = info.Volume / 100.0;
-=======
->>>>>>> ac0628d8
                 return ch;
             }).Where(c => c != null).ToArray();
         }

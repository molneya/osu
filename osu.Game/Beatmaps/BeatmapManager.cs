--- conflicted
+++ resolved
@@ -313,12 +313,8 @@
 
                 beatmapInfo.MD5Hash = stream.ComputeMD5Hash();
                 beatmapInfo.Hash = stream.ComputeSHA2Hash();
-<<<<<<< HEAD
-                beatmapInfo.Status = BeatmapOnlineStatus.LocallyModified;
+
                 beatmapInfo.LastUpdated = DateTimeOffset.Now;
-=======
->>>>>>> 26568f7a
-
                 beatmapInfo.Status = BeatmapOnlineStatus.LocallyModified;
 
                 AddFile(setInfo, stream, createBeatmapFilenameFromMetadata(beatmapInfo));

--- conflicted
+++ resolved
@@ -447,11 +447,7 @@
             isDefault.Value = bindings.Select(b => b.KeyCombination).SequenceEqual(Defaults);
         }
 
-<<<<<<< HEAD
-        private partial class CancelButton : TriangleButton
-=======
-        private class CancelButton : RoundedButton
->>>>>>> a841d35e
+        private partial class CancelButton : RoundedButton
         {
             public CancelButton()
             {
@@ -460,11 +456,7 @@
             }
         }
 
-<<<<<<< HEAD
-        public partial class ClearButton : DangerousTriangleButton
-=======
-        public class ClearButton : DangerousRoundedButton
->>>>>>> a841d35e
+        public partial class ClearButton : DangerousRoundedButton
         {
             public ClearButton()
             {

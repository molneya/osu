--- conflicted
+++ resolved
@@ -23,11 +23,7 @@
 
         private FillFlowContainer<SettingsSlider<float>> scalingSettings;
 
-<<<<<<< HEAD
-        //private Bindable<bool> letterboxing;
-=======
         private Bindable<ScalingMode> scalingMode;
->>>>>>> e4ff36a5
         private Bindable<Size> sizeFullscreen;
 
         private OsuGameBase game;
@@ -46,11 +42,7 @@
         {
             this.game = game;
 
-<<<<<<< HEAD
-            //letterboxing = config.GetBindable<bool>(FrameworkSetting.Letterboxing);
-=======
             scalingMode = osuConfig.GetBindable<ScalingMode>(OsuSetting.Scaling);
->>>>>>> e4ff36a5
             sizeFullscreen = config.GetBindable<Size>(FrameworkSetting.SizeFullscreen);
             scalingSizeX = osuConfig.GetBindable<float>(OsuSetting.ScalingSizeX);
             scalingSizeY = osuConfig.GetBindable<float>(OsuSetting.ScalingSizeY);
@@ -73,13 +65,8 @@
                 },
                 new SettingsEnumDropdown<ScalingMode>
                 {
-<<<<<<< HEAD
-                    LabelText = "Letterboxing",
-                    //Bindable = letterboxing,
-=======
                     LabelText = "Scaling",
                     Bindable = osuConfig.GetBindable<ScalingMode>(OsuSetting.Scaling),
->>>>>>> e4ff36a5
                 },
                 scalingSettings = new FillFlowContainer<SettingsSlider<float>>
                 {
@@ -94,19 +81,12 @@
                         new SettingsSlider<float>
                         {
                             LabelText = "Horizontal position",
-<<<<<<< HEAD
-                            //Bindable = config.GetBindable<double>(FrameworkSetting.LetterboxPositionX),
-=======
                             Bindable = scalingPositionX,
->>>>>>> e4ff36a5
                             KeyboardStep = 0.01f
                         },
                         new SettingsSlider<float>
                         {
                             LabelText = "Vertical position",
-<<<<<<< HEAD
-                            //Bindable = config.GetBindable<double>(FrameworkSetting.LetterboxPositionY),
-=======
                             Bindable = scalingPositionY,
                             KeyboardStep = 0.01f
                         },
@@ -120,7 +100,6 @@
                         {
                             LabelText = "Vertical scale",
                             Bindable = scalingSizeY,
->>>>>>> e4ff36a5
                             KeyboardStep = 0.01f
                         },
                     }
@@ -153,26 +132,16 @@
                 }, true);
             }
 
-<<<<<<< HEAD
-            /*letterboxing.BindValueChanged(isVisible =>
-=======
             scalingMode.BindValueChanged(mode =>
->>>>>>> e4ff36a5
             {
                 scalingSettings.ClearTransforms();
                 scalingSettings.AutoSizeAxes = mode != ScalingMode.Off ? Axes.Y : Axes.None;
 
-<<<<<<< HEAD
-                if (!isVisible)
-                    letterboxSettings.ResizeHeightTo(0, transition_duration, Easing.OutQuint);
-            }, true);*/
-=======
                 if (mode == ScalingMode.Off)
                     scalingSettings.ResizeHeightTo(0, transition_duration, Easing.OutQuint);
 
                 scalingSettings.ForEach(s => s.TransferValueOnCommit = mode == ScalingMode.Everything);
             }, true);
->>>>>>> e4ff36a5
         }
 
         /// <summary>

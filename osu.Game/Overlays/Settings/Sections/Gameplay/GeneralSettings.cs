﻿// Copyright (c) ppy Pty Ltd <contact@ppy.sh>. Licensed under the MIT Licence.
// See the LICENCE file in the repository root for full licence text.

using osu.Framework;
using osu.Framework.Allocation;
using osu.Framework.Graphics;
using osu.Game.Configuration;
using osu.Game.Rulesets.Scoring;

namespace osu.Game.Overlays.Settings.Sections.Gameplay
{
    public class GeneralSettings : SettingsSubsection
    {
        protected override string Header => "General";

        [BackgroundDependencyLoader]
        private void load(OsuConfigManager config)
        {
            Children = new Drawable[]
            {
                new SettingsSlider<double>
                {
                    LabelText = "Background dim",
                    Current = config.GetBindable<double>(OsuSetting.DimLevel),
                    KeyboardStep = 0.01f,
                    DisplayAsPercentage = true
                },
                new SettingsSlider<double>
                {
                    LabelText = "Background blur",
                    Current = config.GetBindable<double>(OsuSetting.BlurLevel),
                    KeyboardStep = 0.01f,
                    DisplayAsPercentage = true
                },
                new SettingsCheckbox
                {
                    LabelText = "Lighten playfield during breaks",
                    Current = config.GetBindable<bool>(OsuSetting.LightenDuringBreaks)
                },
                new SettingsEnumDropdown<HUDVisibilityMode>
                {
<<<<<<< HEAD
                    LabelText = "Score overlay (HUD) mode",
                    Bindable = config.GetBindable<HUDVisibilityMode>(OsuSetting.HUDVisibilityMode)
=======
                    LabelText = "Show score overlay",
                    Current = config.GetBindable<bool>(OsuSetting.ShowInterface)
>>>>>>> 1097172f
                },
                new SettingsCheckbox
                {
                    LabelText = "Show difficulty graph on progress bar",
                    Current = config.GetBindable<bool>(OsuSetting.ShowProgressGraph)
                },
                new SettingsCheckbox
                {
                    LabelText = "Show health display even when you can't fail",
                    Current = config.GetBindable<bool>(OsuSetting.ShowHealthDisplayWhenCantFail),
                    Keywords = new[] { "hp", "bar" }
                },
                new SettingsCheckbox
                {
                    LabelText = "Fade playfield to red when health is low",
                    Current = config.GetBindable<bool>(OsuSetting.FadePlayfieldWhenHealthLow),
                },
                new SettingsCheckbox
                {
                    LabelText = "Always show key overlay",
                    Current = config.GetBindable<bool>(OsuSetting.KeyOverlay)
                },
                new SettingsCheckbox
                {
                    LabelText = "Positional hitsounds",
                    Current = config.GetBindable<bool>(OsuSetting.PositionalHitSounds)
                },
                new SettingsEnumDropdown<ScoreMeterType>
                {
                    LabelText = "Score meter type",
                    Current = config.GetBindable<ScoreMeterType>(OsuSetting.ScoreMeter)
                },
                new SettingsEnumDropdown<ScoringMode>
                {
                    LabelText = "Score display mode",
                    Current = config.GetBindable<ScoringMode>(OsuSetting.ScoreDisplayMode),
                    Keywords = new[] { "scoring" }
                }
            };

            if (RuntimeInfo.OS == RuntimeInfo.Platform.Windows)
            {
                Add(new SettingsCheckbox
                {
                    LabelText = "Disable Windows key during gameplay",
                    Current = config.GetBindable<bool>(OsuSetting.GameplayDisableWinKey)
                });
            }
        }
    }
}<|MERGE_RESOLUTION|>--- conflicted
+++ resolved
@@ -39,13 +39,8 @@
                 },
                 new SettingsEnumDropdown<HUDVisibilityMode>
                 {
-<<<<<<< HEAD
-                    LabelText = "Score overlay (HUD) mode",
-                    Bindable = config.GetBindable<HUDVisibilityMode>(OsuSetting.HUDVisibilityMode)
-=======
-                    LabelText = "Show score overlay",
-                    Current = config.GetBindable<bool>(OsuSetting.ShowInterface)
->>>>>>> 1097172f
+                    LabelText = "HUD overlay visibility mode",
+                    Current = config.GetBindable<HUDVisibilityMode>(OsuSetting.HUDVisibilityMode)
                 },
                 new SettingsCheckbox
                 {

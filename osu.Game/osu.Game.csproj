<Project Sdk="Microsoft.NET.Sdk">
  <PropertyGroup Label="Project">
    <TargetFramework>net6.0</TargetFramework>
    <OutputType>Library</OutputType>
    <AllowUnsafeBlocks>true</AllowUnsafeBlocks>
    <LangVersion>10</LangVersion>
  </PropertyGroup>
  <PropertyGroup Label="Nuget">
    <Title>osu!</Title>
    <PackageId>ppy.osu.Game</PackageId>
    <Version>0.0.0</Version>
    <PackageIcon>icon.png</PackageIcon>
    <IsPackable>true</IsPackable>
  </PropertyGroup>
  <ItemGroup Label="Icon">
    <None Include="..\assets\lazer-nuget.png">
      <Pack>True</Pack>
      <PackagePath>icon.png</PackagePath>
    </None>
  </ItemGroup>
  <ItemGroup Label="Package References">
    <PackageReference Include="AutoMapper" Version="12.0.1" />
    <PackageReference Include="DiffPlex" Version="1.7.1" />
    <PackageReference Include="HtmlAgilityPack" Version="1.11.46" />
    <PackageReference Include="Humanizer" Version="2.14.1" />
    <PackageReference Include="MessagePack" Version="2.4.59" />
    <PackageReference Include="Microsoft.AspNetCore.SignalR.Client" Version="7.0.2" />
    <PackageReference Include="Microsoft.AspNetCore.SignalR.Protocols.MessagePack" Version="7.0.2" />
    <PackageReference Include="Microsoft.AspNetCore.SignalR.Protocols.NewtonsoftJson" Version="7.0.2" />
    <PackageReference Include="Microsoft.Data.Sqlite.Core" Version="7.0.2" />
    <PackageReference Include="Microsoft.Extensions.Configuration.Abstractions" Version="7.0.0" />
    <PackageReference Include="Microsoft.Toolkit.HighPerformance" Version="7.1.2" />
    <PackageReference Include="Newtonsoft.Json" Version="13.0.2" />
    <PackageReference Include="ppy.LocalisationAnalyser" Version="2022.809.0">
      <PrivateAssets>all</PrivateAssets>
      <IncludeAssets>runtime; build; native; contentfiles; analyzers; buildtransitive</IncludeAssets>
    </PackageReference>
    <PackageReference Include="Realm" Version="10.20.0" />
<<<<<<< HEAD
    <PackageReference Include="ppy.osu.Framework" Version="2023.418.0" />
    <PackageReference Include="ppy.osu.Game.Resources" Version="2023.402.0" />
=======
    <PackageReference Include="ppy.osu.Framework" Version="2023.417.1" />
    <PackageReference Include="ppy.osu.Game.Resources" Version="2023.417.0" />
>>>>>>> ee5658c1
    <PackageReference Include="Sentry" Version="3.28.1" />
    <PackageReference Include="SharpCompress" Version="0.32.2" />
    <PackageReference Include="NUnit" Version="3.13.3" />
    <PackageReference Include="SQLitePCLRaw.bundle_e_sqlite3" Version="2.1.4" />
    <PackageReference Include="System.ComponentModel.Annotations" Version="5.0.0" />
    <PackageReference Include="TagLibSharp" Version="2.3.0" />

    <!-- Required since Veldrid references a library that depends on Microsoft.DotNet.PlatformAbstractions (2.0.3), which doesn't play nice with Realm. -->
    <PackageReference Include="System.IO.FileSystem.Primitives" Version="4.3.0" />
    <PackageReference Include="System.Runtime.InteropServices" Version="4.3.0" />
    <PackageReference Include="System.Runtime.Handles" Version="4.3.0" />
  </ItemGroup>
</Project><|MERGE_RESOLUTION|>--- conflicted
+++ resolved
@@ -36,13 +36,8 @@
       <IncludeAssets>runtime; build; native; contentfiles; analyzers; buildtransitive</IncludeAssets>
     </PackageReference>
     <PackageReference Include="Realm" Version="10.20.0" />
-<<<<<<< HEAD
     <PackageReference Include="ppy.osu.Framework" Version="2023.418.0" />
-    <PackageReference Include="ppy.osu.Game.Resources" Version="2023.402.0" />
-=======
-    <PackageReference Include="ppy.osu.Framework" Version="2023.417.1" />
     <PackageReference Include="ppy.osu.Game.Resources" Version="2023.417.0" />
->>>>>>> ee5658c1
     <PackageReference Include="Sentry" Version="3.28.1" />
     <PackageReference Include="SharpCompress" Version="0.32.2" />
     <PackageReference Include="NUnit" Version="3.13.3" />
